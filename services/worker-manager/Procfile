--- conflicted
+++ resolved
@@ -1,8 +1,3 @@
-<<<<<<< HEAD
-web: cd services/worker-manager && node lib/main.js server
-provisioner: cd services/worker-manager && node lib/main.js provisionerservice
-write-docs: cd services/worker-manager && node lib/main.js writeDocs
-=======
 web: cd services/worker-manager && node src/main.js server
-write-docs: cd services/worker-manager && node src/main.js writeDocs
->>>>>>> 944882a9
+provisioner: cd services/worker-manager && node src/main.js provisionerservice
+write-docs: cd services/worker-manager && node src/main.js writeDocs