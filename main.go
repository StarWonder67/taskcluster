//go:generate gw-codegen all-unix-style.yml generated_all-unix-style.go !windows
//go:generate gw-codegen windows.yml generated_windows.go

package main

import (
	"encoding/base64"
	"encoding/json"
	"encoding/xml"
	"fmt"
	"io"
	"io/ioutil"
	"log"
	"net"
	"net/http"
	"net/url"
	"os"
	"path/filepath"
	"reflect"
	"runtime"
	"runtime/debug"
	"strconv"
	"strings"
	"time"

	docopt "github.com/docopt/docopt-go"
	"github.com/taskcluster/generic-worker/process"
	"github.com/taskcluster/httpbackoff"
	"github.com/taskcluster/taskcluster-base-go/scopes"
	tcclient "github.com/taskcluster/taskcluster-client-go"
	"github.com/taskcluster/taskcluster-client-go/auth"
	"github.com/taskcluster/taskcluster-client-go/awsprovisioner"
	"github.com/taskcluster/taskcluster-client-go/queue"
	"github.com/xeipuuv/gojsonschema"
)

var (
	// Whether we are running under the aws provisioner
	configureForAws bool
	// General platform independent user settings, such as home directory, username...
	// Platform specific data should be managed in plat_<platform>.go files
	TaskUser *OSUser = &OSUser{}
	// Queue is the object we will use for accessing queue api. See
	// https://docs.taskcluster.net/reference/platform/queue/api-docs
	Queue       *queue.Queue
	Provisioner *awsprovisioner.AwsProvisioner
	// See SignedURLsManager() for more information:
	// signedURsRequestChan is the channel you can pass a channel to, to get
	// back signed urls from the Task Cluster Queue, for querying Azure queues.
	signedURLsRequestChan chan chan *queue.PollTaskUrlsResponse
	// The *currently* one-and-only channel we request signedURLs to be written
	// to. In future we might require more channels to perform requests in
	// parallel, in which case we won't have a single global package var.
	signedURLsResponseChan chan *queue.PollTaskUrlsResponse
	config                 *Config
	configFile             string
	Features               []Feature = []Feature{
		&OSGroupsFeature{},
		&LiveLogFeature{},
		&ChainOfTrustFeature{},
		&MountsFeature{},
	}

<<<<<<< HEAD
	version = "7.0.1"
=======
	version = "7.0.2alpha1"
>>>>>>> 40b9c16d
	usage   = `
generic-worker
generic-worker is a taskcluster worker that can run on any platform that supports go (golang).
See http://taskcluster.github.io/generic-worker/ for more details. Essentially, the worker is
the taskcluster component that executes tasks. It requests tasks from the taskcluster queue,
and reports back results to the queue.

  Usage:
    generic-worker run                      [--config         CONFIG-FILE]
                                            [--configure-for-aws]
    generic-worker install (startup|service [--nssm           NSSM-EXE]
                                            [--service-name   SERVICE-NAME])
                                            [--config         CONFIG-FILE]
                                            [--username       USERNAME]
                                            [--password       PASSWORD]
    generic-worker show-payload-schema
    generic-worker new-openpgp-keypair      --file PRIVATE-KEY-FILE
    generic-worker --help
    generic-worker --version

  Targets:
    run                                     Runs the generic-worker in an infinite loop.
    show-payload-schema                     Each taskcluster task defines a payload to be
                                            interpreted by the worker that executes it. This
                                            payload is validated against a json schema baked
                                            into the release. This option outputs the json
                                            schema used in this version of the generic
                                            worker.
    install                                 This will install the generic worker as a
                                            Windows service. If the Windows user USERNAME
                                            does not already exist on the system, the user
                                            will be created. This user will be used to run
                                            the service.
    new-openpgp-keypair                     This will generate a fresh, new OpenPGP
                                            compliant private/public key pair. The public
                                            key will be written to stdout and the private
                                            key will be written to the specified file.

  Options:
    --config CONFIG-FILE                    Json configuration file to use. See
                                            configuration section below to see what this
                                            file should contain. When calling the install
                                            target, this is the config file that the
                                            installation should use, rather than the
                                            config to use during install.
                                            [default: generic-worker.config]
    --configure-for-aws                     This will create the CONFIG-FILE for an AWS
                                            installation by querying the AWS environment
                                            and setting appropriate values.
    --nssm NSSM-EXE                         The full path to nssm.exe to use for
                                            installing the service.
                                            [default: C:\nssm-2.24\win64\nssm.exe]
    --service-name SERVICE-NAME             The name that the Windows service should be
                                            installed under. [default: Generic Worker]
    --username USERNAME                     The Windows user to run the generic worker
                                            Windows service as. If the user does not
                                            already exist on the system, it will be
                                            created. [default: GenericWorker]
    --password PASSWORD                     The password for the username specified
                                            with -u|--username option. If not specified
                                            a random password will be generated.
    --file PRIVATE-KEY-FILE                 The path to the file to write the private key
                                            to. The parent directory must already exist.
                                            If the file exists it will be overwritten,
                                            otherwise it will be created.
    --help                                  Display this help text.
    --version                               The release version of the generic-worker.


  Configuring the generic worker:

    The configuration file for the generic worker is specified with -c|--config CONFIG-FILE
    as described above. Its format is a json dictionary of name/value pairs.

        ** REQUIRED ** properties
        =========================

          accessToken                       Taskcluster access token used by generic worker
                                            to talk to taskcluster queue.
          clientId                          Taskcluster client id used by generic worker to
                                            talk to taskcluster queue.
          workerGroup                       Typically this would be an aws region - an
                                            identifier to uniquely identify which pool of
                                            workers this worker logically belongs to.
          workerId                          A name to uniquely identify your worker.
          workerType                        This should match a worker_type managed by the
                                            provisioner you have specified.
          livelogSecret                     This should match the secret used by the
                                            stateless dns server; see
                                            https://github.com/taskcluster/stateless-dns-server
          publicIP                          The IP address for clients to be directed to
                                            for serving live logs; see
                                            https://github.com/taskcluster/livelog and
                                            https://github.com/taskcluster/stateless-dns-server
          signingKeyLocation                The PGP signing key for signing artifacts with.

        ** OPTIONAL ** properties
        =========================

          certificate                       Taskcluster certificate, when using temporary
                                            credentials only.
          provisioner_id                    The taskcluster provisioner which is taking care
                                            of provisioning environments with generic-worker
                                            running on them. [default: aws-provisioner-v1]
          refreshURLsPrematurelySecs        The number of seconds before azure urls expire,
                                            that the generic worker should refresh them.
                                            [default: 310]
          livelogExecutable                 Filepath of LiveLog executable to use; see
                                            https://github.com/taskcluster/livelog
          subdomain                         Subdomain to use in stateless dns name for live
                                            logs; see
                                            https://github.com/taskcluster/stateless-dns-server
                                            [default: taskcluster-worker.net]
          livelogCertificate                SSL certificate to be used by livelog for hosting
                                            logs over https. If not set, http will be used.
          livelogKey                        SSL key to be used by livelog for hosting logs
                                            over https. If not set, http will be used.
          usersDir                          The location where user home directories should be
                                            created on the worker. [default: C:\Users]
          downloadsDir                      The location where resources are downloaded for
                                            populating preloaded caches and readonly mounts.
                                            [default: C:\generic-worker\downloads]
          cachesDir                         The location where task caches should be stored on
                                            the worker. [default: C:\generic-worker\caches]
          cleanUpTaskDirs                   Whether to delete the home directories of the task
                                            users after the task completes. Normally you would
                                            want to do this to avoid filling up disk space,
                                            but for one-off troubleshooting, it can be useful
                                            to (temporarily) leave home directories in place.
                                            Accepted values: true or false. [default: true]
          idleShutdownTimeoutSecs           How many seconds to wait without getting a new
                                            task to perform, before shutting down the computer.
                                            An integer, >= 0. A value of 0 means "do not shut
                                            the computer down" - i.e. continue running
                                            indefinitely.
          workerTypeMetaData                This arbitrary json blob will be uploaded as an
                                            artifact called worker_type_metadata.json with each
                                            task. Providing information here, such as a URL to
                                            the code/config used to set up the worker type will
                                            mean that people running tasks on the worker type
                                            will have more information about how it was set up
                                            (for example what has been installed on the
                                            machine).
          runTasksAsCurrentUser             If true, users will not be created for tasks, but
                                            the current OS user will be used. Useful if not an
                                            administrator, e.g. when running tests. Should not
                                            be used in production! [default: false]
          requiredDiskSpaceMegabytes        The garbage collector will ensure at least this
                                            number of megabytes of disk space are available
                                            when each task starts. If it cannot free enough
                                            disk space, the worker will shut itself down.
                                            [default: 10240]
          shutdownMachineOnInternalError    If true, if the worker encounters an unrecoverable
                                            error (such as not being able to write to a
                                            required file) it will shutdown the host
                                            computer. Note this is generally only desired
                                            for machines running in production, such as on AWS
                                            EC2 spot instances. Use with caution!
                                            [default: false]
          numberOfTasksToRun                If zero, run tasks indefinitely. Otherwise, after
                                            this many tasks, exit. [default: 0]
          deploymentId                      If running with --configure-for-aws, then between
                                            tasks, at a maximum frequency of once per 30 mins,
                                            the worker will query the provisioner to get the
                                            updated worker type definition. If the deploymentId
                                            in the config of the worker type definition is
                                            different to the worker's current deploymentId, the
                                            worker will shut itself down. See
                                            https://bugzil.la/1298010

    Here is an syntactically valid example configuration file:

            {
              "accessToken":                "123bn234bjhgdsjhg234",
              "clientId":                   "hskdjhfasjhdkhdbfoisjd",
              "workerGroup":                "dev-test",
              "workerId":                   "IP_10-134-54-89",
              "workerType":                 "win2008-worker",
              "provisionerId":              "my-provisioner",
              "livelogSecret":              "baNaNa-SouP4tEa",
              "publicIP":                   "12.24.35.46",
              "signingKeyLocation":         "C:\\generic-worker\\generic-worker-gpg-signing-key.key"
            }


    If an optional config setting is not provided in the json configuration file, the
    default will be taken (defaults documented above).

    If no value can be determined for a required config setting, the generic-worker will
    exit with a failure message.

`
)

// Entry point into the generic worker...
func main() {
	arguments, err := docopt.Parse(usage, nil, true, "generic-worker "+version, false, true)
	if err != nil {
		fmt.Println("Error parsing command line arguments!")
		panic(err)
	}

	switch {
	case arguments["show-payload-schema"]:
		fmt.Println(taskPayloadSchema())

	case arguments["run"]:
		configureForAws = arguments["--configure-for-aws"].(bool)
		configFile = arguments["--config"].(string)
		config, err = loadConfig(configFile, configureForAws)
		// persist before checking for error, so we can see what the problem was...
		if config != nil {
			config.persist(configFile)
		}
		if err != nil {
			fmt.Printf("Error loading configuration from file '%v':\n", configFile)
			fmt.Printf("%v\n", err)
			os.Exit(64)
		}
		runWorker()
	case arguments["install"]:
		// platform specific...
		err := install(arguments)
		if err != nil {
			fmt.Println("Error installing generic worker:")
			fmt.Printf("%#v\n", err)
			os.Exit(65)
		}
	case arguments["new-openpgp-keypair"]:
		err := generateOpenPGPKeypair(arguments["--file"].(string))
		if err != nil {
			fmt.Println("Error generating OpenPGP keypair for worker:")
			fmt.Printf("%#v\n", err)
			os.Exit(66)
		}
	}
}

type MissingConfigError struct {
	Setting string
	File    string
}

func (err MissingConfigError) Error() string {
	return "Config setting \"" + err.Setting + "\" must be defined in file \"" + err.File + "\"."
}

func loadConfig(filename string, queryUserData bool) (*Config, error) {
	// TODO: would be better to have a json schema, and also define defaults in
	// only one place if possible (defaults also declared in `usage`)

	// first assign defaults
	c := &Config{
		Subdomain:                      "taskcluster-worker.net",
		ProvisionerID:                  "aws-provisioner-v1",
		LiveLogExecutable:              "livelog",
		RefreshUrlsPrematurelySecs:     310,
		UsersDir:                       "C:\\Users",
		CachesDir:                      "C:\\generic-worker\\caches",
		DownloadsDir:                   "C:\\generic-worker\\downloads",
		CleanUpTaskDirs:                true,
		RunTasksAsCurrentUser:          false,
		IdleShutdownTimeoutSecs:        0,
		RequiredDiskSpaceMegabytes:     10240,
		ShutdownMachineOnInternalError: false,
		NumberOfTasksToRun:             0,
		WorkerTypeMetadata: map[string]interface{}{
			"generic-worker": map[string]string{
				"go-arch":    runtime.GOARCH,
				"go-os":      runtime.GOOS,
				"go-version": runtime.Version(),
				"release":    "https://github.com/taskcluster/generic-worker/releases/tag/v" + version,
				"version":    version,
			},
		},
	}

	configFileBytes, err := ioutil.ReadFile(filename)
	// only overlay values if config file exists and could be read
	if err == nil {
		err = c.mergeInJSON(configFileBytes)
		if err != nil {
			return nil, err
		}
	}

	// now overlay with data from amazon, if applicable
	if queryUserData {
		// don't check errors, since maybe secrets are gone, but maybe we had them already from first run...
		c.updateConfigWithAmazonSettings()
	}

	// now check all required values are set
	// TODO: could probably do this with reflection to avoid explicitly listing
	// all members

	fields := []struct {
		value      interface{}
		name       string
		disallowed interface{}
	}{
		{value: c.ProvisionerID, name: "provisionerId", disallowed: ""},
		{value: c.RefreshUrlsPrematurelySecs, name: "refreshURLsPrematurelySecs", disallowed: 0},
		{value: c.AccessToken, name: "accessToken", disallowed: ""},
		{value: c.ClientID, name: "clientId", disallowed: ""},
		{value: c.WorkerGroup, name: "workerGroup", disallowed: ""},
		{value: c.WorkerID, name: "workerId", disallowed: ""},
		{value: c.WorkerType, name: "workerType", disallowed: ""},
		{value: c.LiveLogExecutable, name: "livelogExecutable", disallowed: ""},
		{value: c.LiveLogSecret, name: "livelogSecret", disallowed: ""},
		{value: c.PublicIP, name: "publicIP", disallowed: net.IP(nil)},
		{value: c.Subdomain, name: "subdomain", disallowed: ""},
		{value: c.UsersDir, name: "usersDir", disallowed: ""},
		{value: c.SigningKeyLocation, name: "signingKeyLocation", disallowed: ""},
	}

	for _, f := range fields {
		if reflect.DeepEqual(f.value, f.disallowed) {
			return c, MissingConfigError{Setting: f.name, File: filename}
		}
	}
	// all required config set!
	return c, nil
}

func runWorker() {
	// Any custom startup per platform...
	err := startup()
	// any errors are fatal
	if err != nil {
		log.Printf("OH NO!!!\n\n%#v", err)
		panic(err)
	}

	// initialise features
	for _, feature := range Features {
		feature.Initialise()
	}

	defer func() {
		if r := recover(); r != nil {
			log.Printf("Shutting down immediately - panic occurred!")
			log.Println(string(debug.Stack()))
			log.Printf("Cause: %v", r)
			if config.ShutdownMachineOnInternalError {
				immediateShutdown()
			}
		}
	}()
	// Queue is the object we will use for accessing queue api
	Queue = queue.New(
		&tcclient.Credentials{
			ClientID:    config.ClientID,
			AccessToken: config.AccessToken,
			Certificate: config.Certificate,
		},
	)
	Provisioner = awsprovisioner.New(
		&tcclient.Credentials{
			ClientID:    config.ClientID,
			AccessToken: config.AccessToken,
			Certificate: config.Certificate,
		},
	)

	// Start the SignedURLsManager in a dedicated go routine, to take care of
	// keeping signed urls up-to-date (i.e. refreshing as old urls expire).
	signedURLsRequestChan, signedURLsResponseChan = SignedURLsManager()

	// loop forever claiming and running tasks!
	lastActive := time.Now()
	lastQueriedProvisioner := time.Now()
	tasksResolved := uint(0)
	for {
		// See https://bugzil.la/1298010 - routinely check if this worker type is
		// outdated, and shut down if a new deployment is required.
		if configureForAws && time.Now().Sub(lastQueriedProvisioner) > 30*time.Minute {
			lastQueriedProvisioner = time.Now()
			shutdownIfNewDeploymentID()
		}
		// make sure at least 1 second passes between iterations
		waitASec := time.NewTimer(time.Second * 1)
		taskFound := FindAndRunTask()
		if !taskFound {
			log.Println("No task claimed...")
			if config.IdleShutdownTimeoutSecs > 0 {
				idleTime := time.Now().Sub(lastActive)
				if idleTime.Seconds() > float64(config.IdleShutdownTimeoutSecs) {
					if config.ShutdownMachineOnInternalError {
						immediateShutdown()
					}
					break
				}
			}
		} else {
			taskCleanup()
			tasksResolved++
			if tasksResolved == config.NumberOfTasksToRun {
				break
			}
			lastActive = time.Now()
		}
		// To avoid hammering queue, make sure there is at least a second
		// between consecutive requests. Note we do this even if a task ran,
		// since a task could complete in less than a second.
		<-waitASec.C
	}
}

// FindAndRunTask loops through the Azure queues in order, to find a task to
// run. If it finds one, it handles all the bookkeeping, as well as running the
// task. Returns true if it successfully claimed a task (regardless of whether
// the task ran successfully) otherwise false.
func FindAndRunTask() bool {
	// Write to the signed urls channel, to request signed urls back on
	// channel c.
	signedURLsRequestChan <- signedURLsResponseChan
	// Read the result.
	signedURLs := <-signedURLsResponseChan
	taskFound := false
	// Each of these signedURLs represent an underlying Azure queue, there
	// are multiple of these so that we can support priority. For this
	// reason the worker must poll the Azure queues in order they are
	// given.
	for _, urlPair := range signedURLs.Queues {
		// try to grab a task using the url pair (url pair = poll url + delete
		// url)
		task, err := SignedURLPair(urlPair).Poll()
		if err != nil {
			// This can be any error at all occurs in queryAzureQueue that
			// prevents us from claiming this task.  Log, and continue.
			log.Printf("%v", err)
			continue
		}
		if task == nil {
			// no task to run, and logging done in function call, so just
			// continue...
			continue
		}
		// from this point on we should "break" rather than "continue", since
		// there could be more tasks on the same queue - we only "continue"
		// to next queue if we found nothing on this queue...
		taskFound = true
		task.StatusManager = NewTaskStatusManager(task)

		// Now we found a task, run it, and then exit the loop. This is because
		// the loop is in order of priority, most important first, so we will
		// run the most important task we find, and then return, ignorning
		// remaining urls for lower priority tasks that might still be left to
		// loop through, since by the time we complete the first task, maybe
		// higher priority jobs are waiting, so we need to poll afresh.
		log.Println("Task found")
		execErr := task.run()
		if execErr.Occurred() {
			task.reportPossibleError(execErr)
		}
		break
	}
	return taskFound
}

func (task *TaskRun) reportPossibleError(err error) {
	if err != nil {
		log.Printf("ERROR encountered: %v", err)
		task.Log(err.Error())
	}
}

// Queries the given Azure Queue signed url pair (poll url/delete url) and
// translates the Azure response into a Task object
func (urlPair SignedURLPair) Poll() (*TaskRun, error) {
	queueMessagesList := new(QueueMessagesList)
	// To poll an Azure Queue the worker must do a `GET` request to the
	// `signedPollUrl` from the object, representing the Azure queue. To
	// receive multiple messages at once the parameter `&numofmessages=N`
	// may be appended to `signedPollUrl`. The parameter `N` is the
	// maximum number of messages desired, `N` can be up to 32.
	// Since we can only process one task at a time, grab only one.
	resp, _, err := httpbackoff.Get(urlPair.SignedPollURL + "&numofmessages=1")
	if err != nil {
		log.Printf("%v", err)
		return nil, err
	}
	// When executing a `GET` request to `signedPollUrl` from an Azure queue object,
	// the request will return an XML document on the form:
	//
	// ```xml
	// <QueueMessagesList>
	//     <QueueMessage>
	//       <MessageId>...</MessageId>
	//       <InsertionTime>...</InsertionTime>
	//       <ExpirationTime>...</ExpirationTime>
	//       <PopReceipt>...</PopReceipt>
	//       <TimeNextVisible>...</TimeNextVisible>
	//       <DequeueCount>...</DequeueCount>
	//       <MessageText>...</MessageText>
	//     </QueueMessage>
	//     ...
	// </QueueMessagesList>
	// ```
	// We unmarshal the response into go objects, using the go xml decoder.
	fullBody, err := ioutil.ReadAll(resp.Body)
	if err != nil {
		return nil, err
	}
	reader := strings.NewReader(string(fullBody))
	dec := xml.NewDecoder(reader)
	err = dec.Decode(&queueMessagesList)
	if err != nil {
		log.Println("ERROR: not able to xml decode the response from the azure Queue:")
		log.Println(string(fullBody))
		return nil, err
	}
	if len(queueMessagesList.QueueMessages) == 0 {
		log.Println("Zero tasks returned in Azure XML QueueMessagesList")
		return nil, nil
	}
	if size := len(queueMessagesList.QueueMessages); size > 1 {
		return nil, fmt.Errorf("%v tasks returned in Azure XML QueueMessagesList, even though &numofmessages=1 was specified in poll url", size)
	}

	// at this point we know there is precisely one QueueMessage (== task)
	qm := queueMessagesList.QueueMessages[0]

	// Utility method for replacing a placeholder within a uri with
	// a string value which first must be uri encoded...
	detokeniseUri := func(uri, placeholder, rawValue string) string {
		return strings.Replace(uri, placeholder, strings.Replace(url.QueryEscape(rawValue), "+", "%20", -1), -1)
	}

	// Before using the signedDeleteUrl the worker must replace the placeholder
	// {{messageId}} with the contents of the <MessageId> tag. It is also
	// necessary to replace the placeholder {{popReceipt}} with the URI encoded
	// contents of the <PopReceipt> tag.  Notice, that the worker must URI
	// encode the contents of <PopReceipt> before substituting into the
	// signedDeleteUrl. Otherwise, the worker will experience intermittent
	// failures.

	// Since urlPair is a value, not a pointer, we can update this copy which
	// is associated only with this particular task
	urlPair.SignedDeleteURL = detokeniseUri(
		detokeniseUri(
			urlPair.SignedDeleteURL,
			"{{messageId}}",
			qm.MessageId,
		),
		"{{popReceipt}}",
		qm.PopReceipt,
	)

	// Workers should read the value of the `<DequeueCount>` and log messages
	// that alert the operator if a message has been dequeued a significant
	// number of times, for example 15 or more.
	if qm.DequeueCount >= 15 {
		log.Printf("WARN: Queue Message with message id %v has been dequeued %v times!", qm.MessageId, qm.DequeueCount)
		deleteErr := deleteFromAzure(urlPair.SignedDeleteURL)
		if deleteErr != nil {
			log.Println("WARN: Not able to call Azure delete URL %v" + urlPair.SignedDeleteURL)
			log.Printf("%v", deleteErr)
		}
	}

	// To find the task referenced in a message the worker must base64
	// decode and JSON parse the contents of the <MessageText> tag. This
	// would return an object on the form: {taskId, runId}.
	m, err := base64.StdEncoding.DecodeString(qm.MessageText)
	if err != nil {
		// try to delete from Azure, if it fails, nothing we can do about it
		// not very serious - another worker will try to delete it
		log.Println("ERROR: Not able to base64 decode the Message Text '" + qm.MessageText + "' in Azure QueueMessage response.")
		log.Println("Deleting from Azure queue as other workers will have the same problem.")
		deleteErr := deleteFromAzure(urlPair.SignedDeleteURL)
		if deleteErr != nil {
			log.Println("WARN: Not able to call Azure delete URL %v" + urlPair.SignedDeleteURL)
			log.Printf("%v", deleteErr)
		}
		return nil, err
	}

	// initialise fields of TaskRun not contained in json string m
	taskRun := TaskRun{
		QueueMessage:  qm,
		SignedURLPair: urlPair,
		Status:        unclaimed,
	}

	// now populate remaining json fields of TaskRun from json string m
	err = json.Unmarshal(m, &taskRun)
	if err != nil {
		log.Printf("Not able to unmarshal json from base64 decoded MessageText '%v'", m)
		log.Printf("%v", err)
		deleteErr := deleteFromAzure(urlPair.SignedDeleteURL)
		if deleteErr != nil {
			log.Println("WARN: Not able to call Azure delete URL %v" + urlPair.SignedDeleteURL)
			log.Printf("%v", deleteErr)
		}
		return nil, err
	}

	return &taskRun, nil
}

// deleteFromAzure will attempt to delete a task from the Azure queue and
// return an error in case of failure
func (task *TaskRun) deleteFromAzure() error {
	if task == nil {
		return fmt.Errorf("Cannot delete task from Azure - task is nil")
	}
	log.Println("Deleting task " + task.TaskID + " from Azure queue...")
	return deleteFromAzure(task.SignedURLPair.SignedDeleteURL)
}

// deleteFromAzure is a wrapper around calling an Azure delete URL with error
// handling in case of failure
func deleteFromAzure(deleteUrl string) error {

	// Messages are deleted from the Azure queue with a DELETE request to the
	// signedDeleteUrl from the Azure queue object returned from
	// queue.pollTaskUrls.

	// Also remark that the worker must delete messages if the queue.claimTask
	// operations fails with a 4xx error. A 400 hundred range error implies
	// that the task wasn't created, not scheduled or already claimed, in
	// either case the worker should delete the message as we don't want
	// another worker to receive message later.

	httpCall := func() (*http.Response, error, error) {
		req, err := http.NewRequest("DELETE", deleteUrl, nil)
		if err != nil {
			return nil, nil, err
		}
		resp, err := http.DefaultClient.Do(req)
		return resp, err, nil
	}

	resp, _, err := httpbackoff.Retry(httpCall)

	// Notice, that failure to delete messages from Azure queue is serious, as
	// it wouldn't manifest itself in an immediate bug. Instead if messages
	// repeatedly fails to be deleted, it would result in a lot of unnecessary
	// calls to the queue and the Azure queue. The worker will likely continue
	// to work, as the messages eventually disappears when their deadline is
	// reached. However, the provisioner would over-provision aggressively as
	// it would be unable to tell the number of pending tasks. And the worker
	// would spend a lot of time attempting to claim faulty messages. For these
	// reasons outlined above it's strongly advised that workers logs failures
	// to delete messages from Azure queues.
	if err != nil {
		log.Printf("Not able to delete task from azure queue (delete url: %v)", deleteUrl)
		log.Printf("%v", err)
		return err
	}
	log.Printf("Successfully deleted task from azure queue (delete url: %v) with http response code %v.", deleteUrl, resp.StatusCode)
	// no errors occurred, yay!
	return nil
}

func (task *TaskRun) setReclaimTimer() {
	// Reclaiming Tasks
	// ----------------
	// When the worker has claimed a task, it's said to have a claim to a given
	// `taskId`/`runId`. This claim has an expiration, see the `takenUntil`
	// property in the _task status structure_ returned from `queue.claimTask`
	// and `queue.reclaimTask`. A worker must call `queue.reclaimTask` before
	// the claim denoted in `takenUntil` expires. It's recommended that this
	// attempted a few minutes prior to expiration, to allow for clock drift.

	// First time we need to check claim response, after that, need to check reclaim response
	log.Println("Setting reclaim timer...")
	var takenUntil time.Time
	if len(task.TaskReclaimResponse.Status.Runs) > 0 {
		takenUntil = time.Time(task.TaskReclaimResponse.Status.Runs[task.RunID].TakenUntil)
	} else {
		takenUntil = time.Time(task.TaskClaimResponse.Status.Runs[task.RunID].TakenUntil)
	}
	log.Printf("Current claim will expire at %v", takenUntil)

	// Attempt to reclaim 3 mins earlier...
	reclaimTime := takenUntil.Add(time.Minute * -3)
	log.Printf("Reclaiming 3 mins earlier, at %v", reclaimTime)
	waitTimeUntilReclaim := reclaimTime.Sub(time.Now())
	log.Printf("Time to wait until then is %v", waitTimeUntilReclaim)
	// sanity check - only set an alarm, if wait time > 30s, so we can't hammer queue
	if waitTimeUntilReclaim.Seconds() > 30 {
		log.Println("This is more than 30 seconds away - so setting a timer")
		task.reclaimTimer = time.AfterFunc(
			waitTimeUntilReclaim, func() {
				err := task.StatusManager.Reclaim()
				if err == nil {
					// only set another reclaim timer if the previous reclaim succeeded
					task.setReclaimTimer()
				} else {
					log.Printf("Encountered exception when reclaiming task %v: %v", task.TaskID, err)
					log.Printf("Killing task %v since I cannot reclaim it", task.TaskID)
					task.Logf("Killing process since task reclaim resulted in exception: %v", err)
					task.kill()
				}
			},
		)
	} else {
		log.Println("WARNING ******************** This is NOT more than 30 seconds away - so NOT setting a timer")
	}
}

func (task *TaskRun) fetchTaskDefinition() {
	// Fetch task definition
	task.Definition = task.TaskClaimResponse.Task
}

func (task *TaskRun) validatePayload() *CommandExecutionError {
	jsonPayload := task.Definition.Payload
	log.Printf("JSON payload: %s", jsonPayload)
	schemaLoader := gojsonschema.NewStringLoader(taskPayloadSchema())
	docLoader := gojsonschema.NewStringLoader(string(jsonPayload))
	result, err := gojsonschema.Validate(schemaLoader, docLoader)
	if err != nil {
		return MalformedPayloadError(err)
	}
	if !result.Valid() {
		task.Log("TASK FAIL since the task payload is invalid. See errors:")
		for _, desc := range result.Errors() {
			task.Logf("- %s", desc)
		}
		// Dealing with Invalid Task Payloads
		// ----------------------------------
		// If the task payload is malformed or invalid, keep in mind that the
		// queue doesn't validate the contents of the `task.payload` property,
		// the worker may resolve the current run by reporting an exception.
		// When reporting an exception, using `queue.reportException` the
		// worker should give a `reason`. If the worker is unable execute the
		// task specific payload/code/logic, it should report exception with
		// the reason `malformed-payload`.
		//
		// This can also be used if an external resource that is referenced in
		// a declarative nature doesn't exist. Generally, it should be used if
		// we can be certain that another run of the task will have the same
		// result. This differs from `queue.reportFailed` in the sense that we
		// report a failure if the task specific code failed.
		//
		// Most tasks includes a lot of declarative steps, such as poll a
		// docker image, create cache folder, decrypt encrypted environment
		// variables, set environment variables and etc. Clearly, if decryption
		// of environment variables fail, there is no reason to retry the task.
		// Nor can it be said that the task failed, because the error wasn't
		// cause by execution of Turing complete code.
		//
		// If however, we run some executable code referenced in `task.payload`
		// and the code crashes or exists non-zero, then the task is said to be
		// failed. The difference is whether or not the unexpected behavior
		// happened before or after the execution of task specific Turing
		// complete code.
		return MalformedPayloadError(fmt.Errorf("Validation of payload failed for task %v", task.TaskID))
	}
	err = json.Unmarshal(jsonPayload, &task.Payload)
	if err != nil {
		return MalformedPayloadError(err)
	}
	for _, artifact := range task.Payload.Artifacts {
		if time.Time(artifact.Expires).Before(time.Time(task.Definition.Deadline)) {
			return MalformedPayloadError(fmt.Errorf("Malformed payload: artifact '%v' expires before task deadline (%v is before %v)", artifact.Path, artifact.Expires, task.Definition.Deadline))
		}
	}
	return nil
}

type CommandExecutionError struct {
	TaskStatus TaskStatus
	Cause      error
	Reason     TaskUpdateReason
}

func executionError(reason TaskUpdateReason, status TaskStatus, err error) *CommandExecutionError {
	if err == nil {
		return nil
	}
	return &CommandExecutionError{
		Cause:      err,
		Reason:     reason,
		TaskStatus: status,
	}
}

func ResourceUnavailable(err error) *CommandExecutionError {
	return executionError("resource-unavailable", errored, err)
}

func MalformedPayloadError(err error) *CommandExecutionError {
	return executionError("malformed-payload", errored, err)
}

func Failure(err error) *CommandExecutionError {
	return executionError("", failed, err)
}

func (task *TaskRun) Logf(format string, v ...interface{}) {
	task.Log(fmt.Sprintf(format, v...))
}

func (task *TaskRun) Log(message string) {
	if task.logWriter != nil {
		for _, line := range strings.Split(message, "\n") {
			task.logWriter.Write([]byte("[taskcluster " + tcclient.Time(time.Now()).String() + "] " + line + "\n"))
		}
	}
}

func (err *CommandExecutionError) Error() string {
	return fmt.Sprintf("%v", err.Cause)
}

func (task *TaskRun) ExecuteCommand(index int) *CommandExecutionError {
	task.Logf("Executing command %v: %v", index, task.formatCommand(index))
	log.Println("Executing command " + strconv.Itoa(index) + ": " + task.Commands[index].String())
	cee := task.prepareCommand(index)
	if cee != nil {
		panic(cee)
	}

	result := task.Commands[index].Execute()
	task.Logf("%v", result)

	switch {
	case result.Failed():
		return &CommandExecutionError{
			Cause:      result.FailureCause(),
			TaskStatus: failed,
		}
	case result.Crashed():
		panic(result.CrashCause())
	}
	return nil
}

func (task *TaskRun) claim() (err *CommandExecutionError) {
	// If there is one or more messages the worker must claim the tasks
	// referenced in the messages, and delete the messages.
	e := task.StatusManager.Claim()
	if e != nil {
		return ResourceUnavailable(fmt.Errorf("Not able to claim task %v due to %v", task.TaskID, e))
	}
	return nil
}

type executionErrors []*CommandExecutionError

func (e *executionErrors) add(err *CommandExecutionError) {
	if err == nil {
		return
	}
	if e == nil {
		*e = executionErrors{err}
	} else {
		*e = append(*e, err)
	}
}

func (err *executionErrors) Error() string {
	if !err.Occurred() {
		return ""
	}
	text := "Task not successful due to following exception(s):\n"
	for i, e := range *err {
		text += fmt.Sprintf("Exception %v)\n%v\n", i+1, e)
	}
	return text
}

func (err *executionErrors) Occurred() bool {
	return len(*err) > 0
}

func (task *TaskRun) resolve(e *executionErrors) *CommandExecutionError {
	log.Println("Resolving task...")
	if !e.Occurred() {
		return ResourceUnavailable(task.StatusManager.ReportCompleted())
	}
	if (*e)[0].TaskStatus == failed {
		return ResourceUnavailable(task.StatusManager.ReportFailed())
	}
	return ResourceUnavailable(task.StatusManager.ReportException((*e)[0].Reason))
}

func (task *TaskRun) setMaxRunTimer() {
	// Terminating the Worker Early
	// ----------------------------
	// If the worker finds itself having to terminate early, for example a spot
	// nodes that detects pending termination. Or a physical machine ordered to
	// be provisioned for another purpose, the worker should report exception
	// with the reason `worker-shutdown`. Upon such report the queue will
	// resolve the run as exception and create a new run, if the task has
	// additional retries left.
	go func() {
		time.Sleep(task.maxRunTimeDeadline.Sub(time.Now()))
		// ignore any error - in the wrong go routine to properly handle it
		task.StatusManager.Abort()
	}()
}

func (task *TaskRun) kill() {
	for _, command := range task.Commands {
		command.Kill()
	}
}

func (task *TaskRun) createLogFile() io.WriteCloser {
	absLogFile := filepath.Join(TaskUser.HomeDir, "public", "logs", "live_backing.log")
	logFileHandle, err := os.Create(absLogFile)
	if err != nil {
		panic(err)
	}
	task.logWriter = logFileHandle
	return logFileHandle
}

func (task *TaskRun) logHeader() {
	jsonBytes, err := json.MarshalIndent(config.WorkerTypeMetadata, "  ", "  ")
	if err != nil {
		panic(err)
	}
	task.Log("Worker Type (" + config.WorkerType + ") settings:")
	task.Log("  " + string(jsonBytes))
	task.Log("=== Task Starting ===")
}

func (task *TaskRun) run() (err *executionErrors) {

	// err is essentially a list of all errors that occur. We'll base the task
	// resolution on the first error that occurs. The err.add(<error-or-nil>)
	// function is a simple way of adding an error to the list, if one occurs,
	// otherwise not adding it, if it is nil

	// note, since we return the value pointed to by `err`, we can continue
	// to manipulate `err` even in defer statements, and this will affect
	// return value of this method.

	err = &executionErrors{}

	err.add(task.claim())
	if err.Occurred() {
		return
	}
	defer func() {
		if r := recover(); r != nil {
			err.add(executionError("worker-shutdown", errored, fmt.Errorf("%#v", r)))
			defer panic(r)
		}
		err.add(task.resolve(err))
	}()

	task.setReclaimTimer()
	task.fetchTaskDefinition()

	logHandle := task.createLogFile()
	defer func() {
		// log any errors that occurred
		if err.Occurred() {
			task.Log(err.Error())
		}
		if r := recover(); r != nil {
			task.Log(string(debug.Stack()))
			task.Logf("%#v", r)
			defer panic(r)
		}
		task.closeLog(logHandle)
		err.add(task.uploadLog("public/logs/live_backing.log"))
	}()

	err.add(task.validatePayload())
	if err.Occurred() {
		return
	}
	log.Printf("Running task https://tools.taskcluster.net/task-inspector/#%v/%v", task.TaskID, task.RunID)

	task.Commands = make([]*process.Command, len(task.Payload.Command))
	// need to include deadline in commands, so need to set it already here
	task.maxRunTimeDeadline = time.Now().Add(time.Second * time.Duration(task.Payload.MaxRunTime))
	// generate commands, in case features want to modify them
	for i, _ := range task.Payload.Command {
		err := task.generateCommand(i) // platform specific
		if err != nil {
			panic(err)
		}
	}

	taskFeatures := []TaskFeature{}

	// create task features
	for _, feature := range Features {
		if feature.IsEnabled(task.Payload.Features) {
			taskFeature := feature.NewTaskFeature(task)
			requiredScopes := taskFeature.RequiredScopes()
			scopesSatisfied, scopeValidationErr := scopes.Given(task.Definition.Scopes).Satisfies(requiredScopes, auth.New(nil))
			if scopeValidationErr != nil {
				// presumably we couldn't expand assume:* scopes due to auth
				// service unavailability
				err.add(ResourceUnavailable(scopeValidationErr))
				continue
			}
			if !scopesSatisfied {
				err.add(MalformedPayloadError(fmt.Errorf("Feature %q requires scopes:\n\n%v\n\nbut task only has scopes:\n\n%v\n\nYou probably should add some scopes to your task definition.", feature.Name(), requiredScopes, scopes.Given(task.Definition.Scopes))))
				continue
			}
			taskFeatures = append(taskFeatures, taskFeature)
		}
	}
	if err.Occurred() {
		return
	}

	// start task features
	for _, taskFeature := range taskFeatures {
		err.add(taskFeature.Start())
		if err.Occurred() {
			return
		}
		defer func(taskFeature TaskFeature) {
			err.add(taskFeature.Stop())
		}(taskFeature)
	}

	defer func() {
		for _, artifact := range task.PayloadArtifacts() {
			err.add(task.uploadArtifact(artifact))
		}
	}()

	task.logHeader()
	task.setMaxRunTimer()

	started := time.Now()

	for i, _ := range task.Payload.Command {
		err.add(task.ExecuteCommand(i))
		if err.Occurred() {
			return
		}
	}

	finished := time.Now()
	task.Log("=== Task Finished ===")
	task.Log("Task Duration: " + finished.Sub(started).String())

	return
}

func writeToFileAsJSON(obj interface{}, filename string) error {
	jsonBytes, err := json.MarshalIndent(obj, "", "  ")
	if err != nil {
		return err
	}
	log.Printf("Saving generic worker config in file %v with content:\n%v\n", filename, string(jsonBytes))
	return ioutil.WriteFile(filename, append(jsonBytes, '\n'), 0644)
}

func (task *TaskRun) closeLog(logHandle io.WriteCloser) {
	err := logHandle.Close()
	if err != nil {
		panic(err)
	}
}

func (task *TaskRun) uploadBackingLog() *CommandExecutionError {
	log.Println("Uploading full log file")
	err := task.uploadLog("public/logs/live_backing.log")
	if err != nil {
		return ResourceUnavailable(err)
	}

	return nil
}

// writes config to json file
func (c *Config) persist(file string) error {
	fmt.Println("Worker ID: " + c.WorkerID)
	fmt.Println("Creating file " + file + "...")
	return writeToFileAsJSON(c, file)
}

func convertNilToEmptyString(val interface{}) string {
	if val == nil {
		return ""
	}
	return val.(string)
}<|MERGE_RESOLUTION|>--- conflicted
+++ resolved
@@ -61,11 +61,7 @@
 		&MountsFeature{},
 	}
 
-<<<<<<< HEAD
-	version = "7.0.1"
-=======
 	version = "7.0.2alpha1"
->>>>>>> 40b9c16d
 	usage   = `
 generic-worker
 generic-worker is a taskcluster worker that can run on any platform that supports go (golang).
